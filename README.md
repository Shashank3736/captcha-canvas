# captcha-canvas
<!-- ALL-CONTRIBUTORS-BADGE:START - Do not remove or modify this section -->
[![All Contributors](https://img.shields.io/badge/all_contributors-3-orange.svg?style=flat-square)](#contributors-)
<!-- ALL-CONTRIBUTORS-BADGE:END -->
This is an npm package [captcha-canvas](https://npmjs.com/package/captcha-canvas) helps you to make custom captcha of all types. The package uses `canvas` to create captcha imagas. See installation section to know how to install. 

> Install canvas before captcha-canvas installation. As canvas is the peer dependencies.

[![captcha-canvas](https://nodei.co/npm/captcha-canvas.png)](https://npmjs.com/package/captcha-canvas)
[![DeepScan grade](https://deepscan.io/api/teams/10824/projects/13708/branches/237923/badge/grade.svg)](https://deepscan.io/dashboard#view=project&tid=10824&pid=13708&bid=237923)

#### Captcha Image:

![captcha](https://github.com/Shashank3736/captcha-canvas/raw/master/assets/captcha/default.png)

### Features

* Highly customisable you can customise every single value use to make this package.
* 95% OCR fails to read this captcha image and throw Error.
* Use class constructor method so you can generate as many frames as many you want by using same values.
* No bundled dependenceris. You need to install them to use the package.
* Support of background images is also possible.
* Captcha adapt all the external options very easily.

## How to use?
Here is a quick example on how to use the module. But a well written [documentation](https://captcha-canvas.js.org) is available to understand all the mothods and customisation available for your project.
```js
const { CaptchaGenerator } = require('captcha-canvas');  //require package here
const fs = require('fs'); //require fs module for saving image in a file
const options = {height: 200, width: 600};  //options for captcha image
const captcha = new CaptchaGenerator(options); //getting captcha constructor
captcha.text; //returns text of the captcha image.
const buffer = await captcha.generate(); //returns buffer of the captcha image

fs.writeFileSync('image.png', buffer); //will create image.png file of the captcha
```

You can use many methods like [setCaptcha](https://captcha-canvas.js.org/CaptchaGenerator.html#setCaptcha) and [setTrace](https://captcha-canvas.js.org/CaptchaGenerator.html#setTrace) to customize there appearance and values.
## Need Help:

<<<<<<< HEAD
I am working on a simple guide for this npm package you can check it out [here](https://github.com/Shashank3736/captcha-canvas/wiki). 
=======
- captcha.characters (set length of captcha text)
- captcha.text (set text for captcha)
- captcha.color (set html color code for captcha text)
- captcha.font (set font for captcha text)
- captcha.size (set size for captcha text)
- captcha.opacity (set opacity of captcha text)
<<<<<<< HEAD
>>>>>>> a6b5e08... Update README.md
=======
>>>>>>> a6b5e0832c8fb2e717ef57df935454291ba286fc
>>>>>>> ee883509

Open an [issue](https://github.com/Shashank3736/captcha-canvas/issues) if you need help regarding this module or want to report any bug.

<<<<<<< HEAD
<<<<<<< HEAD
## Wanna support developer?
=======
- captcha.characters (set length of captcha text)
- captcha.text (set text for captcha)
- captcha.color (set html color code for captcha text)
- captcha.font (set font for captcha text)
- captcha.size (set size for captcha text)
- captcha.opacity (set opacity of captcha text)
>>>>>>> a6b5e08... Update README.md

* Star the [github repo](https://github.com/Shashank3736/captcha-canvas) of the project. More stars motivate me to work on this project.

<<<<<<< HEAD
* Open an [issue](https://github.com/Shashank3736/captcha-canvas/issues) to recommend some new features or report bug regarding this module.
=======
- trace.color (set HTML color code for trace line)
- trace.size (set width of trace line)
- trace.opacity (set opacity for trace line)
>>>>>>> a6b5e08... Update README.md

* For now, you don't have anyway to fund this project but maybe in future I update this.

<<<<<<< HEAD
## Supported versions
We always recommend you to use the most latest version for more methods and better performance. 
=======
- decoy.color (set Html color for decoy)
- decoy.font (set font for decoy text)
- decoy.size (set size of decoy text font)
- decoy.opacity (set opacity for decoy text.)
## Examples:
>>>>>>> a6b5e08... Update README.md
=======
- trace.color (set HTML color code for trace line)
- trace.size (set width of trace line)
- trace.opacity (set opacity for trace line)
<<<<<<< HEAD
>>>>>>> a6b5e08... Update README.md
=======
>>>>>>> a6b5e0832c8fb2e717ef57df935454291ba286fc
>>>>>>> ee883509

If you are at v1.x.y and I launched a new version 2.0.0 do not update it. Because it is major change which may (basically always) break your present code or the output is not as expected.

<<<<<<< HEAD
If you are at same major change version but a new patch/minor changed version is available install without any fear. Usually minor change comes with some new methods, and patch release comes with bug fixes/updated readme.
=======
- decoy.color (set Html color for decoy)
- decoy.font (set font for decoy text)
- decoy.size (set size of decoy text font)
- decoy.opacity (set opacity for decoy text.)
## Examples:
<<<<<<< HEAD
>>>>>>> a6b5e08... Update README.md
=======
>>>>>>> a6b5e0832c8fb2e717ef57df935454291ba286fc
>>>>>>> ee883509

## Contributors ✨

Thanks goes to these wonderful people ([emoji key](https://allcontributors.org/docs/en/emoji-key)):

<!-- ALL-CONTRIBUTORS-LIST:START - Do not remove or modify this section -->
<!-- prettier-ignore-start -->
<!-- markdownlint-disable -->
<table>
  <tr>
    <td align="center"><a href="https://github.com/Shashank3736"><img src="https://avatars2.githubusercontent.com/u/58896906?v=4" width="100px;" alt=""/><br /><sub><b>Shashank</b></sub></a><br /><a href="#projectManagement-Shashank3736" title="Project Management">📆</a></td>
    <td align="center"><a href="https://github.com/TheDeadCraftPT"><img src="https://avatars2.githubusercontent.com/u/46866023?v=4" width="100px;" alt=""/><br /><sub><b>TheDeadCraftPT</b></sub></a><br /><a href="https://github.com/Shashank3736/captcha-canvas/issues?q=author%3ATheDeadCraftPT" title="Bug reports">🐛</a></td>
    <td align="center"><a href="https://ichiidev.xyz"><img src="https://avatars1.githubusercontent.com/u/45918948?v=4" width="100px;" alt=""/><br /><sub><b>IchiiDev</b></sub></a><br /><a href="https://github.com/Shashank3736/captcha-canvas/issues?q=author%3AIchiiDev" title="Bug reports">🐛</a></td>
  </tr>
</table>

<!-- markdownlint-enable -->
<!-- prettier-ignore-end -->
<!-- ALL-CONTRIBUTORS-LIST:END -->

This project follows the [all-contributors](https://github.com/all-contributors/all-contributors) specification. Contributions of any kind welcome!<|MERGE_RESOLUTION|>--- conflicted
+++ resolved
@@ -7,7 +7,6 @@
 > Install canvas before captcha-canvas installation. As canvas is the peer dependencies.
 
 [![captcha-canvas](https://nodei.co/npm/captcha-canvas.png)](https://npmjs.com/package/captcha-canvas)
-[![DeepScan grade](https://deepscan.io/api/teams/10824/projects/13708/branches/237923/badge/grade.svg)](https://deepscan.io/dashboard#view=project&tid=10824&pid=13708&bid=237923)
 
 #### Captcha Image:
 
@@ -38,82 +37,24 @@
 You can use many methods like [setCaptcha](https://captcha-canvas.js.org/CaptchaGenerator.html#setCaptcha) and [setTrace](https://captcha-canvas.js.org/CaptchaGenerator.html#setTrace) to customize there appearance and values.
 ## Need Help:
 
-<<<<<<< HEAD
 I am working on a simple guide for this npm package you can check it out [here](https://github.com/Shashank3736/captcha-canvas/wiki). 
-=======
-- captcha.characters (set length of captcha text)
-- captcha.text (set text for captcha)
-- captcha.color (set html color code for captcha text)
-- captcha.font (set font for captcha text)
-- captcha.size (set size for captcha text)
-- captcha.opacity (set opacity of captcha text)
-<<<<<<< HEAD
->>>>>>> a6b5e08... Update README.md
-=======
->>>>>>> a6b5e0832c8fb2e717ef57df935454291ba286fc
->>>>>>> ee883509
 
 Open an [issue](https://github.com/Shashank3736/captcha-canvas/issues) if you need help regarding this module or want to report any bug.
 
-<<<<<<< HEAD
-<<<<<<< HEAD
 ## Wanna support developer?
-=======
-- captcha.characters (set length of captcha text)
-- captcha.text (set text for captcha)
-- captcha.color (set html color code for captcha text)
-- captcha.font (set font for captcha text)
-- captcha.size (set size for captcha text)
-- captcha.opacity (set opacity of captcha text)
->>>>>>> a6b5e08... Update README.md
 
 * Star the [github repo](https://github.com/Shashank3736/captcha-canvas) of the project. More stars motivate me to work on this project.
 
-<<<<<<< HEAD
 * Open an [issue](https://github.com/Shashank3736/captcha-canvas/issues) to recommend some new features or report bug regarding this module.
-=======
-- trace.color (set HTML color code for trace line)
-- trace.size (set width of trace line)
-- trace.opacity (set opacity for trace line)
->>>>>>> a6b5e08... Update README.md
 
 * For now, you don't have anyway to fund this project but maybe in future I update this.
 
-<<<<<<< HEAD
 ## Supported versions
 We always recommend you to use the most latest version for more methods and better performance. 
-=======
-- decoy.color (set Html color for decoy)
-- decoy.font (set font for decoy text)
-- decoy.size (set size of decoy text font)
-- decoy.opacity (set opacity for decoy text.)
-## Examples:
->>>>>>> a6b5e08... Update README.md
-=======
-- trace.color (set HTML color code for trace line)
-- trace.size (set width of trace line)
-- trace.opacity (set opacity for trace line)
-<<<<<<< HEAD
->>>>>>> a6b5e08... Update README.md
-=======
->>>>>>> a6b5e0832c8fb2e717ef57df935454291ba286fc
->>>>>>> ee883509
 
 If you are at v1.x.y and I launched a new version 2.0.0 do not update it. Because it is major change which may (basically always) break your present code or the output is not as expected.
 
-<<<<<<< HEAD
 If you are at same major change version but a new patch/minor changed version is available install without any fear. Usually minor change comes with some new methods, and patch release comes with bug fixes/updated readme.
-=======
-- decoy.color (set Html color for decoy)
-- decoy.font (set font for decoy text)
-- decoy.size (set size of decoy text font)
-- decoy.opacity (set opacity for decoy text.)
-## Examples:
-<<<<<<< HEAD
->>>>>>> a6b5e08... Update README.md
-=======
->>>>>>> a6b5e0832c8fb2e717ef57df935454291ba286fc
->>>>>>> ee883509
 
 ## Contributors ✨
 
